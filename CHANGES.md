--- conflicted
+++ resolved
@@ -2,11 +2,8 @@
 
 ## Unreleased
 
-<<<<<<< HEAD
 + macros: Don't generate dead code in the widgets struct
-=======
 + core: Add `iter_mut` to `FactoryVecDeque`
->>>>>>> 291b013d
 + core: Remove Debug requirement for FactoryComponent
 + core: Impl extension traits and `FactoryView` for `adw::PreferencesGroup`
 + components: Add `SimpleComboBox` type as a more idiomatic wrapper around `gtk::ComboBoxText`
