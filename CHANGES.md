# Changelog

## 0.5.0-beta.5 - 2022-11-17

### Added

<<<<<<< HEAD
+ core: Add asynchronous components including macro support
=======
+ core: Temporary widget initialization for `AsyncComponent`s
>>>>>>> 1fbd8d73
+ core: Add asynchronous factories including macro support
+ core: Add `Reducer` as message based alternative to `SharedState`
+ core: Runtimes of `Component`s and `AsyncComponents` can now be detached for a static lifetime
+ core: Add `ComponentStream` as alternative to `Controller` that implements `Stream` for async message handling
+ core: Add `gnome_42` and `gnome_43` feature flags
+ core: Implement `RelmContainerExt` for `adw::Squeezer`
+ core: Implement `RelmSetChildExt` for `gtk::WindowHandle`
+ macros: Auto-generate the name of the `Widgets` type if possible

### Changed

+ core: Rename `OnDestroy` to `RelmObjectExt`
+ core: Remove `EmptyRoot` in favor of the unit type
+ macros: Allow using methods calls as widget initializers in the `view` macro
+ macros: Explicitly using `visibility` as attribute name is no longer supported

### Fixed

+ all: Fix doc builds on docs.rs and add a CI job to prevent future doc failures
+ core: Fix various bugs related to component shutdown
+ core: `shutdown` on `Component` now works as expected
+ core: `shutdown` on `FactoryComponent` now works as expected
+ core: `transient_for` on `ComponentBuilder` now works properly when called after the application has been initialized
+ macros: Mark template children of public widget templates as public as well
+ macros: Only get template children in scope when they are actually used
+ macros: Fix type parsing after arrow operator in widget assignments

## 0.5.0-beta.4 - 2022-10-24

### Added

+ core: Added `dox` feature to be able to build the docs without the dependencies
+ core: Added widget templates
+ core: Allow changing the priority of event loops of components
+ core: Impl `ContainerChild` and `RelmSetChildExt` for `adw::ToastOverlay`
+ components: Added `dox` feature to be able to build the docs without the dependencies
+ examples: Add libadwaita Leaflet sidebar example
+ examples: Port entry, actions and popover examples to 0.5

### Changed

+ core: Improved `DrawHandler`
+ core: Made the `macros` feature a default feature
+ core: Remove async-oneshot dependency and replace it with tokio's oneshot channel
+ core: Remove WidgetPlus in favor of RelmWidgetExt
+ core: Add convenience getter-methods to Controller
+ core: `add_action` of `RelmActionGroup` now takes a reference to a `RelmAction` as a parameter
+ examples: Many improvements
+ macros: `parse_with_path`, `update_stream`, `inject_view_code` and `generate_tokens` take references for some of their parameters
+ artwork: Update logo

### Fixed

+ macros: Fix usage of RelmContainerExt with local_ref attribute
+ macros: Report RelmContainerExt error at the correct span

## 0.5.0-beta.3 - 2022-9-28

### Added

+ core: Add `iter_mut` to `FactoryVecDeque`
+ core: Impl extension traits and `FactoryView` for `adw::PreferencesGroup`
+ core: Add a `prelude` module that contains commonly imported traits and types
+ core: Implement RelmContainerExt for Leaflet, Carousel and TabView
+ core: Add `iter()` method to `FactoryVecDeque`
+ core: Add getter for global application to simplify graceful shutdown of applications
+ core: Add MessageBroker type to allow communication between components on different levels
+ core: Return a clone of the `DynamicIndex` after inserting into a factory
+ macros: Add shorthand syntax for simple input messages
+ macros: Add chain attribute for properties
+ components: Add `SimpleComboBox` type as a more idiomatic wrapper around `gtk::ComboBoxText`
+ components: Port `OpenButton` to 0.5
+ book: Many chapters ported to 0.5

### Changed

+ core: Improve `SharedState` interface and prefer method names related to `RwLock`
+ core: Remove Debug requirement for FactoryComponent
+ core: Remove `input` and `output` fields on `ComponentSender` and `FactoryComponentSender` in favor of `input_sender` and `output_sender` methods
+ core: Make `ComponentSender` and `FactoryComponentSender` structs instead of type aliases
+ core: Increase MSRV to 1.63 to match the gtk4 crate
+ core: Rename `ParentMsg` and `output_to_parent_msg` to `ParentInput` and `output_to_parent_input`, respectively.
+ core: Do not call `gtk_init` and `adw_init` in favor of the application startup handler
+ core: Remove `Application` type alias in favor of `gtk::Application`
+ core: Make `app` field on `RelmApp` private
+ core: Use late initialization for transient_for and its native variant
+ core: Rename InitParams to Init in SimpleComponent and Worker too
+ macros: Don't generate dead code in the widgets struct
+ macros: Improve error reporting on invalid trait implementations

### Fixed

+ core: Append children for `gtk::Dialog` to its content area instead of using `set_child`
+ macros: Fix returned widgets assignment in the view macro

### Misc

+ all: Use more clippy lints and clean up the code in general

## 0.5.0-beta.2 - 2022-8-12

### Added

+ core: Add oneshot_command method to ComponentSender
+ core: Implement FactoryView for adw::Carousel
+ components: Complete port to 0.5
+ examples: More examples ported to 0.5

### Changed

+ core: Rename InitParams to Init
+ core: Pass senders by value
+ core: Make factories use FactoryComponentSender instead of individual senders for input and output
+ core: Remove generics from FactoryComponent

### Fixed

+ macros: Fix unsoundness with thread local memory

## 0.5.0-beta.1 - 2022-7-26

### Added

+ core: Introduce commands

### Changed

+ core: The Component trait replaces AppUpdate, ComponentUpdate, AsyncComponentUpdate, MessageHandler, MicroModel, MicroWidgets, Components and Widgets
+ core: Replace FactoryPrototype with FactoryComponent
+ core: Drop FactoryVec and make FactoryVecDeque easier to use
+ core: Improved component initialization and lifecycle
+ macros: Replace iterate, track and watch with attributes
+ macros: Replace args! with only parenthesis
+ macros: Improved macro syntax
+ examples: Many rewrites for the new version

## 0.4.4 - 2022-3-30

### Changed

+ all: Repositories were transferred to the Relm4 organization

### Fixed

+ macros: Don't interpret expr != expr as macro
+ core: Always initialize GTK/Libadwaita before running apps
+ macros: Some doc link fixes

## 0.4.3 - 2022-3-13

### Added

+ core: Add WidgetRef trait to make AsRef easier accessible for widgets
+ macros: Destructure widgets in Widgets::view

### Fixed

+ macros: Use correct widget type in derive macro for components
+ macros: Fix parsing of `property: value == other,` expressions
+ core: Fixed the position type for TabView
+ core: Fixed state changes in FactoryVec (by [V02460](https://github.com/V02460))
+ macros: Parse whole expressions instead of just literals

## 0.4.2 - 2022-2-4

### Added

+ macros: The view macro now allows dereferencing widgets with *

### Fixed

+ core: Fixed clear method of FactoryVec
+ macros: The micro_component macro now parses post_view correctly
+ macros: Fix the ordering of properties in the view macro
+ macros: Fix the ordering of widget assignments in the view macro

## 0.4.1 - 2022-1-17

### Added

+ macros: Improved documentation

### Fixed

+ core: Action macros now include the required traits themselves
+ macros: Allow connecting events in the view macro

## 0.4.0 - 2022-1-16

### Added

+ all: Update gtk4-rs to v0.4
+ core: Introduce the "macro" feature as alternative to using relm4-macros separately
+ macros: Add a macros for MicroComponents and Factories
+ macros: Add a post_view function to execute code after the view code of the macro
+ macros: Allow using the view and menu macros independently from the widget macro
+ macros: Allow using mutable widgets in view
+ macros: Improve error messages for anonymous widgets

### Changed

+ core: Renamed methods of the FactoryPrototype trait to better match with the rest of Relm4
+ macros: manual_view is now called pre_view
+ book: Reworked introduction and first chapter

### Fixed

+ core: Fix panic caused by the clear method of FactoryVecDeque

## 0.4.0-beta.3 - 2021-12-28

### Added

+ core: A factory view implementation for libadwaita's StackView
+ macros: Allow early returns in manual_view (by [euclio](https://github.com/euclio))

### Changed

+ core: Make GTK's command line argument handling optional (by [euclio](https://github.com/euclio))
+ core: DynamicIndex now implements Send but panics when used on other threads

## 0.4.0-beta.2 - 2021-11-26

+ macros: Add optional returned widget syntax

## 0.4.0-beta.1 - 2021-11-21

### Added

+ core: Micro components
+ core: Type safe actions API
+ macros: Menu macro for creating menus
+ macros: New returned widget syntax
+ examples Micro components example

### Changed

+ core: Initialize widgets from the outermost components to the app
+ macros: component! removed and parent! was added instead

### Removed

+ core: RelmComponent::with_new_thread

## 0.2.1 - 2021-10-17

### Added

+ core: Added sender method to RelmComponent
+ macros: New shorthand tracker syntax
+ macros: Allow generic function parameters in properties

### Changed

+ core: Use adw::Application when "libadwaita" feature is active

## 0.2.0 - 2021-10-09

### Changed

+ core: Pass model in connect_components function of the Widgets trait
+ core: Mini rework of factories
+ core: Removed DefaultWidgets trait in favor of Default implementations in gkt4-rs
+ book: Many book improvements by [tronta](https://github.com/tronta)

### Added

+ core: Added with_app method that allows passing an existing gtk::Application to Relm4
+ core: Methods to access the widgets of components
+ core: Re-export for gtk
+ macros: Support named arguments in the widget macro (by [mskorkowski](https://github.com/mskorkowski))
+ macros: Support usage of re-export paths in the widget macro (by [mskorkowski](https://github.com/mskorkowski))
+ macros: Added error message when confusing `=` and `:`
+ macros: Allow usage of visibilities other than pub
+ macros: New pre_connect_components and post_connect_components for manual components code

### Fixed

+ macros: Parsing the first widget should now always work as expected
+ macros: [#20](https://github.com/Relm4/relm4/issues/20) Fix wrong order when using components in the widget macro

## 0.1.0 - 2021-09-06

### Added

+ core: Added message handler type
+ core: More methods for factory data structures
+ macros: Add syntax for connecting events with components
+ examples: Stack example
+ book: Added macro expansion chapter

### Changed

+ book: Added message handler chapter and reworked the threads and async chapter
+ book: Many book improvements by [tronta](https://github.com/tronta)
+ core: The send! macro no longer clones the sender
+ macros: Make fields of public widgets public
+ components: Use &'static str instead of String for configurations
+ examples: Many improvements

### Fixed

+ macros: Use fully qualified syntax for factories
+ macros: Passing additional arguments now works for components and other properties, too.

## 0.1.0-beta.9 - 2021-08-24

### Added

+ components: Open button with automatic recent files list
+ components: Removed trait duplication and added more docs
+ core: Iterators added to factory data structures
+ core: More widgets added as FactoryView

### Changed

+ book: Many book improvements by [tronta](https://github.com/tronta)
+ core: Removed class name methods from WidgetPlus [#14](https://github.com/Relm4/relm4/pull/14)

### Fixed

+ macros: Parsing additional fields should be more stable now
+ macros: Widgets can not include comments at the top

## 0.1.0-beta.8 - 2021-08-20

### Added

+ core: Support for libadwaita 🎉
+ macros: Fully qualified syntax for trait disambiguation
+ macros: Allow passing additional arguments to widget initialization (useful e.g. for grids)
+ book: Reusable components and widget macro reference chapters

### Changed

+ macros: Improved error messages

## 0.1.0-beta.7 - 2021-08-19

### Added

+ book: Factory, components, worker and thread + async chapters

### Changed

+ core: get and get_mut of FactoryVec and FactoryVecDeque now return an Option to prevent panics

### Fixed

+ macros: Fixed components
+ core: Fixed unsound removal of elements in FactoryVecDeque


## 0.1.0-beta.6 - 2021-08-18

### Changed

+ core: Improved and adjusted the FactoryPrototype trait

### Added

+ core: Added the FactoryListView trait for more flexibility
+ core: Added a FactoryVecDeque container
+ core: Implemented FactoryView and FactoryListView for more widgets
+ examples: More examples

### Fixed

+ macros: Fixed the factory! macro

## 0.1.0-beta.5 - 2021-08-15

### Added

+ core: Drawing handler for gtk::DrawingArea
+ core: New CSS methods in WidgetPlus trait
+ examples: Many new examples

### Changed

+ core: Many doc improvements
+ macros: Improved tracker! macro<|MERGE_RESOLUTION|>--- conflicted
+++ resolved
@@ -4,12 +4,9 @@
 
 ### Added
 
-<<<<<<< HEAD
 + core: Add asynchronous components including macro support
-=======
++ core: Add asynchronous factories including macro support
 + core: Temporary widget initialization for `AsyncComponent`s
->>>>>>> 1fbd8d73
-+ core: Add asynchronous factories including macro support
 + core: Add `Reducer` as message based alternative to `SharedState`
 + core: Runtimes of `Component`s and `AsyncComponents` can now be detached for a static lifetime
 + core: Add `ComponentStream` as alternative to `Controller` that implements `Stream` for async message handling
