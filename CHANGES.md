# Changelog

## Unreleased

<<<<<<< HEAD
### Fixed

+ macros: Fix order of assignment and connect statements

## 0.5.0 - 2023-2-17
=======
### Added

+ core: Implement `FactoryView` for `adw::Leaflet`
+ components: WebImage as component for easily loading images from the web
>>>>>>> c6f86c0f

### Fixed

macros: Support template children of templates that are root widgets

## 0.5.0 - 2023-2-17

### Added

+ core: Implement `RelmSetChildExt` for `gtk::Expander`
+ macros: Support submenus in menu! macro
+ macros: Support widget templates as root widgets of components and factories
+ macros: Implement `Clone` for widget templates

### Changed

+ all: Use docs.rs to host the documentation. The documentation on the website will be deprecated.

### Fixed

+ core: Call shutdown on components even on application shutdown
+ core: Clearing and dropping a factory properly calls the shutdown method of its elements
+ components: Fix doc links to examples on GitHub
+ macros: Fix panic on incorrect root type syntax
+ macros: Fix incorrect type generation for generics
+ macros: Allow mutably root widgets

## 0.5.0-rc.2 - 2023-2-5

### Changed

+ core: Increase MSRV to 1.64 to match the gtk4 crate
+ all: Move examples into the corresponding crates

### Added

+ core: Add `broadcast` to `FactoryVecDeque`

### Fixed

+ core: Don't crash when the application is started multiple times
+ core: Support tokio also on local futures
+ core: Prevent leaking `CommandSenderInner` struct
+ core: Improve error message when sending input messages to dropped components
+ core: Fix scaping of examples on docs.rs
+ core: Fix crash caused by UID overflow with very large or frequently changing factories
+ macros: Fix clippy warning triggered by the view macro in some edge cases
+ macros: Import `relm4::ComponentSender` isn’t longer required

## 0.5.0-rc.1 - 2022-12-21

### Added

+ core: Add `try_read` and `try_write` methods to `SharedState`
+ core: Allow initializing `FactoryVecDeque` from a `Vec` and make it cloneable
+ core: Support factories with `adw::PreferencePage`

### Changed

+ core: Pass `&self` to the `Position::position()` function for positioning widgets
+ core: Take `&str` instead of `&[u8]` in `set_global_css()`
+ macros: Allow expressions for names of menu entries

### Fixed

+ core: Initialize GTK when calling `RelmApp::new()`

## 0.5.0-beta.5 - 2022-11-26

### Added

+ core: Add asynchronous components including macro support
+ core: Add asynchronous factories including macro support
+ core: Temporary widget initialization for async components and factories
+ core: Add `LoadingWidgets` to help with temporary loading widgets in async factories and components
+ core: Add `Reducer` as message based alternative to `SharedState`
+ core: Synchronous API for commands
+ core: Remove async-broadcast dependency
+ core: Runtimes of `Component`s and `AsyncComponents` can now be detached for a static lifetime
+ core: Add `ComponentStream` as alternative to `Controller` that implements `Stream` for async message handling
+ core: Add `gnome_42` and `gnome_43` feature flags
+ core: Implement `RelmContainerExt` for `adw::Squeezer`
+ core: Implement `RelmSetChildExt` for `gtk::WindowHandle`
+ macros: Auto-generate the name of the `Widgets` type if possible

### Changed

+ core: Rename `FactoryComponentSender` to `FactorySender` and `AsyncFactoryComponentSender` to `AsyncFactorySender`
+ core: The sender API now supports proper error handling
+ core: Pass `Root` during `update` and `update_cmd` for `Component` and `AsyncComponent`
+ core: Rename `OnDestroy` to `RelmObjectExt`
+ core: Remove `EmptyRoot` in favor of the unit type
+ macros: Allow using methods calls as widget initializers in the `view` macro
+ macros: Explicitly using `visibility` as attribute name is no longer supported

### Fixed

+ all: Fix doc builds on docs.rs and add a CI job to prevent future doc failures
+ core: Fix various bugs related to component shutdown
+ core: `shutdown` on `Component` now works as expected
+ core: `shutdown` on `FactoryComponent` now works as expected
+ core: `transient_for` on `ComponentBuilder` now works properly when called after the application has been initialized
+ macros: Mark template children of public widget templates as public as well
+ macros: Only get template children in scope when they are actually used
+ macros: Fix type parsing after arrow operator in widget assignments

## 0.5.0-beta.4 - 2022-10-24

### Added

+ core: Added `dox` feature to be able to build the docs without the dependencies
+ core: Added widget templates
+ core: Allow changing the priority of event loops of components
+ core: Impl `ContainerChild` and `RelmSetChildExt` for `adw::ToastOverlay`
+ components: Added `dox` feature to be able to build the docs without the dependencies
+ examples: Add libadwaita Leaflet sidebar example
+ examples: Port entry, actions and popover examples to 0.5

### Changed

+ core: Improved `DrawHandler`
+ core: Made the `macros` feature a default feature
+ core: Remove async-oneshot dependency and replace it with tokio's oneshot channel
+ core: Remove WidgetPlus in favor of RelmWidgetExt
+ core: Add convenience getter-methods to Controller
+ core: `add_action` of `RelmActionGroup` now takes a reference to a `RelmAction` as a parameter
+ examples: Many improvements
+ macros: `parse_with_path`, `update_stream`, `inject_view_code` and `generate_tokens` take references for some of their parameters
+ artwork: Update logo

### Fixed

+ macros: Fix usage of RelmContainerExt with local_ref attribute
+ macros: Report RelmContainerExt error at the correct span

## 0.5.0-beta.3 - 2022-9-28

### Added

+ core: Add `iter_mut` to `FactoryVecDeque`
+ core: Impl extension traits and `FactoryView` for `adw::PreferencesGroup`
+ core: Add a `prelude` module that contains commonly imported traits and types
+ core: Implement RelmContainerExt for Leaflet, Carousel and TabView
+ core: Add `iter()` method to `FactoryVecDeque`
+ core: Add getter for global application to simplify graceful shutdown of applications
+ core: Add MessageBroker type to allow communication between components on different levels
+ core: Return a clone of the `DynamicIndex` after inserting into a factory
+ macros: Add shorthand syntax for simple input messages
+ macros: Add chain attribute for properties
+ components: Add `SimpleComboBox` type as a more idiomatic wrapper around `gtk::ComboBoxText`
+ components: Port `OpenButton` to 0.5
+ book: Many chapters ported to 0.5

### Changed

+ core: Improve `SharedState` interface and prefer method names related to `RwLock`
+ core: Remove Debug requirement for FactoryComponent
+ core: Remove `input` and `output` fields on `ComponentSender` and `FactoryComponentSender` in favor of `input_sender` and `output_sender` methods
+ core: Make `ComponentSender` and `FactoryComponentSender` structs instead of type aliases
+ core: Increase MSRV to 1.63 to match the gtk4 crate
+ core: Rename `ParentMsg` and `output_to_parent_msg` to `ParentInput` and `output_to_parent_input`, respectively.
+ core: Do not call `gtk_init` and `adw_init` in favor of the application startup handler
+ core: Remove `Application` type alias in favor of `gtk::Application`
+ core: Make `app` field on `RelmApp` private
+ core: Use late initialization for transient_for and its native variant
+ core: Rename InitParams to Init in SimpleComponent and Worker too
+ macros: Don't generate dead code in the widgets struct
+ macros: Improve error reporting on invalid trait implementations

### Fixed

+ core: Append children for `gtk::Dialog` to its content area instead of using `set_child`
+ macros: Fix returned widgets assignment in the view macro

### Misc

+ all: Use more clippy lints and clean up the code in general

## 0.5.0-beta.2 - 2022-8-12

### Added

+ core: Add oneshot_command method to ComponentSender
+ core: Implement FactoryView for adw::Carousel
+ components: Complete port to 0.5
+ examples: More examples ported to 0.5

### Changed

+ core: Rename InitParams to Init
+ core: Pass senders by value
+ core: Make factories use FactoryComponentSender instead of individual senders for input and output
+ core: Remove generics from FactoryComponent

### Fixed

+ macros: Fix unsoundness with thread local memory

## 0.5.0-beta.1 - 2022-7-26

### Added

+ core: Introduce commands

### Changed

+ core: The Component trait replaces AppUpdate, ComponentUpdate, AsyncComponentUpdate, MessageHandler, MicroModel, MicroWidgets, Components and Widgets
+ core: Replace FactoryPrototype with FactoryComponent
+ core: Drop FactoryVec and make FactoryVecDeque easier to use
+ core: Improved component initialization and lifecycle
+ macros: Replace iterate, track and watch with attributes
+ macros: Replace args! with only parenthesis
+ macros: Improved macro syntax
+ examples: Many rewrites for the new version

## 0.4.4 - 2022-3-30

### Changed

+ all: Repositories were transferred to the Relm4 organization

### Fixed

+ macros: Don't interpret expr != expr as macro
+ core: Always initialize GTK/Libadwaita before running apps
+ macros: Some doc link fixes

## 0.4.3 - 2022-3-13

### Added

+ core: Add WidgetRef trait to make AsRef easier accessible for widgets
+ macros: Destructure widgets in Widgets::view

### Fixed

+ macros: Use correct widget type in derive macro for components
+ macros: Fix parsing of `property: value == other,` expressions
+ core: Fixed the position type for TabView
+ core: Fixed state changes in FactoryVec (by [V02460](https://github.com/V02460))
+ macros: Parse whole expressions instead of just literals

## 0.4.2 - 2022-2-4

### Added

+ macros: The view macro now allows dereferencing widgets with *

### Fixed

+ core: Fixed clear method of FactoryVec
+ macros: The micro_component macro now parses post_view correctly
+ macros: Fix the ordering of properties in the view macro
+ macros: Fix the ordering of widget assignments in the view macro

## 0.4.1 - 2022-1-17

### Added

+ macros: Improved documentation

### Fixed

+ core: Action macros now include the required traits themselves
+ macros: Allow connecting events in the view macro

## 0.4.0 - 2022-1-16

### Added

+ all: Update gtk4-rs to v0.4
+ core: Introduce the "macro" feature as alternative to using relm4-macros separately
+ macros: Add a macros for MicroComponents and Factories
+ macros: Add a post_view function to execute code after the view code of the macro
+ macros: Allow using the view and menu macros independently from the widget macro
+ macros: Allow using mutable widgets in view
+ macros: Improve error messages for anonymous widgets

### Changed

+ core: Renamed methods of the FactoryPrototype trait to better match with the rest of Relm4
+ macros: manual_view is now called pre_view
+ book: Reworked introduction and first chapter

### Fixed

+ core: Fix panic caused by the clear method of FactoryVecDeque

## 0.4.0-beta.3 - 2021-12-28

### Added

+ core: A factory view implementation for libadwaita's StackView
+ macros: Allow early returns in manual_view (by [euclio](https://github.com/euclio))

### Changed

+ core: Make GTK's command line argument handling optional (by [euclio](https://github.com/euclio))
+ core: DynamicIndex now implements Send but panics when used on other threads

## 0.4.0-beta.2 - 2021-11-26

+ macros: Add optional returned widget syntax

## 0.4.0-beta.1 - 2021-11-21

### Added

+ core: Micro components
+ core: Type safe actions API
+ macros: Menu macro for creating menus
+ macros: New returned widget syntax
+ examples Micro components example

### Changed

+ core: Initialize widgets from the outermost components to the app
+ macros: component! removed and parent! was added instead

### Removed

+ core: RelmComponent::with_new_thread

## 0.2.1 - 2021-10-17

### Added

+ core: Added sender method to RelmComponent
+ macros: New shorthand tracker syntax
+ macros: Allow generic function parameters in properties

### Changed

+ core: Use adw::Application when "libadwaita" feature is active

## 0.2.0 - 2021-10-09

### Changed

+ core: Pass model in connect_components function of the Widgets trait
+ core: Mini rework of factories
+ core: Removed DefaultWidgets trait in favor of Default implementations in gkt4-rs
+ book: Many book improvements by [tronta](https://github.com/tronta)

### Added

+ core: Added with_app method that allows passing an existing gtk::Application to Relm4
+ core: Methods to access the widgets of components
+ core: Re-export for gtk
+ macros: Support named arguments in the widget macro (by [mskorkowski](https://github.com/mskorkowski))
+ macros: Support usage of re-export paths in the widget macro (by [mskorkowski](https://github.com/mskorkowski))
+ macros: Added error message when confusing `=` and `:`
+ macros: Allow usage of visibilities other than pub
+ macros: New pre_connect_components and post_connect_components for manual components code

### Fixed

+ macros: Parsing the first widget should now always work as expected
+ macros: [#20](https://github.com/Relm4/relm4/issues/20) Fix wrong order when using components in the widget macro

## 0.1.0 - 2021-09-06

### Added

+ core: Added message handler type
+ core: More methods for factory data structures
+ macros: Add syntax for connecting events with components
+ examples: Stack example
+ book: Added macro expansion chapter

### Changed

+ book: Added message handler chapter and reworked the threads and async chapter
+ book: Many book improvements by [tronta](https://github.com/tronta)
+ core: The send! macro no longer clones the sender
+ macros: Make fields of public widgets public
+ components: Use &'static str instead of String for configurations
+ examples: Many improvements

### Fixed

+ macros: Use fully qualified syntax for factories
+ macros: Passing additional arguments now works for components and other properties, too.

## 0.1.0-beta.9 - 2021-08-24

### Added

+ components: Open button with automatic recent files list
+ components: Removed trait duplication and added more docs
+ core: Iterators added to factory data structures
+ core: More widgets added as FactoryView

### Changed

+ book: Many book improvements by [tronta](https://github.com/tronta)
+ core: Removed class name methods from WidgetPlus [#14](https://github.com/Relm4/relm4/pull/14)

### Fixed

+ macros: Parsing additional fields should be more stable now
+ macros: Widgets can not include comments at the top

## 0.1.0-beta.8 - 2021-08-20

### Added

+ core: Support for libadwaita 🎉
+ macros: Fully qualified syntax for trait disambiguation
+ macros: Allow passing additional arguments to widget initialization (useful e.g. for grids)
+ book: Reusable components and widget macro reference chapters

### Changed

+ macros: Improved error messages

## 0.1.0-beta.7 - 2021-08-19

### Added

+ book: Factory, components, worker and thread + async chapters

### Changed

+ core: get and get_mut of FactoryVec and FactoryVecDeque now return an Option to prevent panics

### Fixed

+ macros: Fixed components
+ core: Fixed unsound removal of elements in FactoryVecDeque


## 0.1.0-beta.6 - 2021-08-18

### Changed

+ core: Improved and adjusted the FactoryPrototype trait

### Added

+ core: Added the FactoryListView trait for more flexibility
+ core: Added a FactoryVecDeque container
+ core: Implemented FactoryView and FactoryListView for more widgets
+ examples: More examples

### Fixed

+ macros: Fixed the factory! macro

## 0.1.0-beta.5 - 2021-08-15

### Added

+ core: Drawing handler for gtk::DrawingArea
+ core: New CSS methods in WidgetPlus trait
+ examples: Many new examples

### Changed

+ core: Many doc improvements
+ macros: Improved tracker! macro<|MERGE_RESOLUTION|>--- conflicted
+++ resolved
@@ -2,22 +2,15 @@
 
 ## Unreleased
 
-<<<<<<< HEAD
-### Fixed
-
-+ macros: Fix order of assignment and connect statements
-
-## 0.5.0 - 2023-2-17
-=======
 ### Added
 
 + core: Implement `FactoryView` for `adw::Leaflet`
 + components: WebImage as component for easily loading images from the web
->>>>>>> c6f86c0f
-
-### Fixed
-
-macros: Support template children of templates that are root widgets
+
+### Fixed
+
++ macros: Support template children of templates that are root widgets
++ macros: Fix order of assignment and connect statements
 
 ## 0.5.0 - 2023-2-17
 
